use iced::widget::{column, container, row, text_input, scrollable, text};
use iced::{Application, Command, Element, Length, Theme, Font};
use iced::keyboard::{self, Event as KeyEvent};
use iced::event::Event;
use iced::subscription;
use std::time::Duration;

use crate::model::{App as AppState, Panel, CommandStatus};
use crate::ollama::{api, commands};
use crate::ui::components::{styled_text, drag_handle};
use crate::ui::theme::DraculaTheme;
use crate::terminal::utils;
use crate::config::keyboard::{FocusTarget, handle_keyboard_shortcuts};
use crate::ui::components;

// Add these constants at the top of the file
const TERMINAL_INPUT_ID: &str = "terminal_input";
const AI_INPUT_ID: &str = "ai_input";

#[derive(Debug, Clone)]
pub enum Message {
    TerminalInput(String),
    AIInput(String),
    ExecuteCommand,
    ProcessAIQuery,
    OllamaResponse(Result<String, String>),
    SwitchPanel,
    ResizeLeft,
    ResizeRight,
    HistoryUp,
    HistoryDown,
    TildePressed,
    TerminalScroll(scrollable::Viewport),
    ToggleFocus,
    ScrollToBottom,
<<<<<<< HEAD
    UpdateTerminalOutput(String),
    SendInput(String),
    PollCommandOutput,
=======
    TabPressed,
    NoOp,
>>>>>>> 5ebd172c
}

pub struct TerminalApp {
    state: AppState,
    terminal_input: String,
    ai_input: String,
    focus: FocusTarget,
    current_suggestions: Vec<String>,
    suggestion_index: usize,
}

impl Application for TerminalApp {
    type Message = Message;
    type Theme = Theme;
    type Executor = iced::executor::Default;
    type Flags = ();

    fn new(_flags: ()) -> (Self, Command<Message>) {
        (
            Self {
                state: AppState::new(),
                terminal_input: String::new(),
                ai_input: String::new(),
                focus: FocusTarget::Terminal,
                current_suggestions: Vec::new(),
                suggestion_index: 0,
            },
            Command::none(),
        )
    }

    fn title(&self) -> String {
        String::from("AI Terminal")
    }

    fn subscription(&self) -> iced::Subscription<Message> {
        struct EventHandler;
        impl EventHandler {
            fn handle(event: Event, _status: iced::event::Status) -> Option<Message> {
                if let Event::Keyboard(key_event) = event {
                    match key_event {
                        KeyEvent::KeyPressed {
                            key_code: keyboard::KeyCode::Tab,
                            modifiers,
                            ..
                        } if !modifiers.alt() && !modifiers.control() && !modifiers.shift() => {
                            Some(Message::TabPressed)
                        }
                        KeyEvent::KeyPressed {
                            key_code: keyboard::KeyCode::Up,
                            ..
                        } => Some(Message::HistoryUp),
                        KeyEvent::KeyPressed {
                            key_code: keyboard::KeyCode::Down,
                            ..
                        } => Some(Message::HistoryDown),
                        KeyEvent::KeyPressed {
                            key_code: keyboard::KeyCode::Left,
                            modifiers,
                        } if modifiers.alt() => Some(Message::ResizeLeft),
                        KeyEvent::KeyPressed {
                            key_code: keyboard::KeyCode::Right,
                            modifiers,
                        } if modifiers.alt() => Some(Message::ResizeRight),
                        KeyEvent::KeyPressed {
                            key_code: keyboard::KeyCode::Grave,
                            modifiers,
                        } if modifiers.shift() => Some(Message::TildePressed),
                        KeyEvent::KeyPressed {
                            key_code: keyboard::KeyCode::E,
                            modifiers,
                        } if modifiers.control() => Some(Message::ToggleFocus),
                        _ => None,
                    }
                } else {
                    None
                }
            }
        }

        let keyboard_events = iced::subscription::events_with(EventHandler::handle);
        
        // Only create the terminal poll subscription if we have a command running
        let terminal_poll = if self.state.command_receiver.is_some() {
            subscription::unfold(
                "terminal_poll",
                State::Ready,
                move |state| async move {
                    match state {
                        State::Ready => {
                            tokio::time::sleep(Duration::from_millis(10)).await;
                            (Message::PollCommandOutput, State::Waiting)
                        }
                        State::Waiting => {
                            tokio::time::sleep(Duration::from_millis(10)).await;
                            (Message::PollCommandOutput, State::Waiting)
                        }
                    }
                },
            )
        } else {
            subscription::unfold("inactive_poll", (), |_| async {
                tokio::time::sleep(Duration::from_secs(3600)).await;
                (Message::PollCommandOutput, ())
            })
        };
        
        iced::Subscription::batch(vec![
            keyboard_events,
            terminal_poll,
        ])
    }

    fn update(&mut self, message: Message) -> Command<Message> {
        // First, check if we have a streaming command that needs polling
        if let Some(command) = self.state.poll_command_output() {
            return command;
        }
        
        match message {
            Message::PollCommandOutput => {
                if let Some(cmd) = self.state.poll_command_output() {
                    cmd
                } else {
                    Command::none()
                }
            }
            Message::TerminalInput(value) => {
                self.terminal_input = value;
                // Reset suggestions when input changes
                self.current_suggestions.clear();
                self.suggestion_index = 0;
                Command::none()
            }
            Message::AIInput(value) => {
                self.ai_input = value;
                Command::none()
            }
            Message::ExecuteCommand => {
                if !self.terminal_input.is_empty() {
                    self.state.input = self.terminal_input.clone();
                    
                    // Start command execution
                    self.state.execute_command();
                    self.terminal_input.clear();
                    
<<<<<<< HEAD
                    // Always scroll to bottom when executing a command
                    return components::scrollable_container::scroll_to_bottom();
=======
                    // Add slight delay before scrolling to improve smoothness
                    let scroll_cmd = components::scrollable_container::scroll_to_bottom();
                    return Command::batch(vec![
                        Command::perform(async {}, |_| Message::NoOp),
                        scroll_cmd,
                    ]);
>>>>>>> 5ebd172c
                }
                Command::none()
            }
            Message::ProcessAIQuery => {
                if !self.ai_input.is_empty() {
                    let query = self.ai_input.clone();
                    self.ai_input.clear();
                    
                    // Add query to output
                    let formatted_query = format!("> {}", query);
                    self.state.ai_output.push(formatted_query.clone());

                    // Check if the input is a command
                    if query.starts_with('/') {
                        let parts: Vec<&str> = query.split_whitespace().collect();
                        let cmd = parts[0];
                        
                        match cmd {
                            "/models" => {
                                println!("Processing /models command");
                                self.state.ai_output.push("🔍 Fetching models...".to_string());
                                Command::perform(
                                    async move {
                                        println!("Fetching models from Ollama...");
                                        match api::list_models().await {
                                            Ok(models) => {
                                                println!("Successfully fetched models: {:?}", models);
                                                Ok(models)
                                            },
                                            Err(e) => {
                                                println!("Error fetching models: {}", e);
                                                Err(format!("Error listing models: {}", e))
                                            }
                                        }
                                    },
                                    |result| {
                                        println!("Processing models result: {:?}", result);
                                        match result {
                                            Ok(models) => {
                                                let response = format!(
                                                    "Available models:\n{}",
                                                    models.iter()
                                                        .map(|model| format!("- {}", model))
                                                        .collect::<Vec<_>>()
                                                        .join("\n")
                                                );
                                                println!("Formatted response: {}", response);
                                                Message::OllamaResponse(Ok(response))
                                            },
                                            Err(e) => {
                                                println!("Error response: {}", e);
                                                Message::OllamaResponse(Err(e))
                                            }
                                        }
                                    }
                                )
                            }
                            _ => {
                                // Handle other commands synchronously
                                commands::process_ai_command(&mut self.state, &query);
                                Command::none()
                            }
                        }
                    } else {
                        self.state.ai_output.push("Thinking...".to_string());
                        
                        // Create the context for Ollama
                        let message_with_context = self.create_ollama_context(&query);
                        let model = self.state.ollama_model.clone();

                        println!("Sending chat query to Ollama with model: {}", model);
                        // First check if Ollama is running
                        Command::perform(
                            async move {
                                println!("Checking if Ollama is running...");
                                match api::list_models().await {
                                    Ok(_) => {
                                        println!("Ollama is running, sending prompt...");
                                        match api::send_prompt(&model, &message_with_context).await {
                                            Ok(response) => {
                                                println!("Got response from Ollama");
                                                Ok(response)
                                            },
                                            Err(e) => {
                                                println!("Error from Ollama: {}", e);
                                                Err(e)
                                            }
                                        }
                                    }
                                    Err(_) => {
                                        println!("Ollama is not running");
                                        Err("Error: Ollama is not running. Please start Ollama and try again.".to_string())
                                    }
                                }
                            },
                            Message::OllamaResponse
                        )
                    }
                } else {
                    Command::none()
                }
            }
            Message::OllamaResponse(result) => {
                println!("Handling OllamaResponse message");
                match result {
                    Ok(response) => {
                        println!("Processing successful response");
                        // Remove thinking message
                        if let Some(last) = self.state.ai_output.last() {
                            if last.contains("Thinking") || last.contains("🔍 Fetching") {
                                println!("Removing thinking/fetching message");
                                self.state.ai_output.pop();
                            }
                        }

                        // Extract commands from the response
                        let extracted_command = utils::extract_commands(&response);
                        if !extracted_command.is_empty() {
                            println!("Extracted command: {}", extracted_command);
                            self.state.last_ai_command = Some(extracted_command.clone());
                            self.terminal_input = extracted_command;
                        }

                        // Add the AI response to output
                        println!("Adding response to output: {}", response);
                        self.state.ai_output.push(response.clone());
<<<<<<< HEAD
                        components::scrollable_container::scroll_to_bottom()
=======
                        
                        // Add slight delay before scrolling to improve smoothness
                        let scroll_cmd = components::scrollable_container::scroll_to_bottom();
                        return Command::batch(vec![
                            Command::perform(async {}, |_| Message::NoOp),
                            scroll_cmd,
                        ]);
>>>>>>> 5ebd172c
                    }
                    Err(error) => {
                        println!("Processing error response: {}", error);
                        // Remove thinking message
                        if let Some(last) = self.state.ai_output.last() {
                            if last.contains("Thinking") || last.contains("🔍 Fetching") {
                                println!("Removing thinking/fetching message");
                                self.state.ai_output.pop();
                            }
                        }
                        self.state.ai_output.push(format!("Error: {}", error));
<<<<<<< HEAD
                        components::scrollable_container::scroll_to_bottom()
=======
                        
                        // Add slight delay before scrolling to improve smoothness
                        let scroll_cmd = components::scrollable_container::scroll_to_bottom();
                        return Command::batch(vec![
                            Command::perform(async {}, |_| Message::NoOp),
                            scroll_cmd,
                        ]);
>>>>>>> 5ebd172c
                    }
                }
            }
            Message::SwitchPanel => {
                self.state.active_panel = match self.state.active_panel {
                    Panel::Terminal => Panel::Assistant,
                    Panel::Assistant => Panel::Terminal,
                };
                Command::none()
            }
            Message::ResizeLeft => {
                let new_ratio = (self.state.panel_ratio - 5).max(20);
                self.state.panel_ratio = new_ratio;
                Command::none()
            }
            Message::ResizeRight => {
                let new_ratio = (self.state.panel_ratio + 5).min(80);
                self.state.panel_ratio = new_ratio;
                Command::none()
            }
            Message::HistoryUp => {
                if self.focus == FocusTarget::Terminal {
                    if let Some(current_index) = self.state.command_history_index {
                        // Already navigating history, try to go to older command
                        if current_index > 0 {
                            self.state.command_history_index = Some(current_index - 1);
                            if let Some(command) = self.state.command_history.get(current_index - 1) {
                                self.terminal_input = command.clone();
                            }
                        }
                    } else if !self.state.command_history.is_empty() {
                        // Start from newest command (last in the vector)
                        let last_idx = self.state.command_history.len() - 1;
                        self.state.command_history_index = Some(last_idx);
                        if let Some(command) = self.state.command_history.last() {
                            self.terminal_input = command.clone();
                        }
                    }
                }
                Command::none()
            }
            Message::HistoryDown => {
                if self.focus == FocusTarget::Terminal {
                    if let Some(current_index) = self.state.command_history_index {
                        // Move to newer command
                        if current_index < self.state.command_history.len() - 1 {
                            self.state.command_history_index = Some(current_index + 1);
                            if let Some(command) = self.state.command_history.get(current_index + 1) {
                                self.terminal_input = command.clone();
                            }
                        } else {
                            // At newest command, clear input
                            self.state.command_history_index = None;
                            self.terminal_input.clear();
                        }
                    }
                }
                Command::none()
            }
            Message::TildePressed => {
                if self.state.active_panel == Panel::Terminal {
                    self.terminal_input.push('~');
                } else {
                    self.ai_input.push('~');
                }
                Command::none()
            }
            Message::TerminalScroll(viewport) => {
                // Only update the scroll position if we're not actively
                // trying to scroll to the bottom
                self.state.terminal_scroll = viewport.relative_offset().y as usize;
                Command::none()
            }
            Message::ToggleFocus => {
                self.focus = match self.focus {
                    FocusTarget::Terminal => FocusTarget::AiChat,
                    FocusTarget::AiChat => FocusTarget::Terminal,
                };
                // Return a command to focus the correct input
                match self.focus {
                    FocusTarget::Terminal => text_input::focus(text_input::Id::new(TERMINAL_INPUT_ID)),
                    FocusTarget::AiChat => text_input::focus(text_input::Id::new(AI_INPUT_ID)),
                }
            }
            Message::ScrollToBottom => {
                // Only scroll to bottom when explicitly requested, not on every scroll event
                // This prevents scroll stuttering when user is manually scrolling
                components::scrollable_container::scroll_to_bottom()
            }
<<<<<<< HEAD
            Message::UpdateTerminalOutput(line) => {
                self.state.output.push(line);
                components::scrollable_container::scroll_to_bottom()
            }
            Message::SendInput(input) => {
                if self.state.password_mode {
                    self.state.send_input(input);
                    self.terminal_input.clear();  // Clear the input after sending password
                }
                Command::none()
            }
=======
            Message::TabPressed => {
                println!("[app.rs] Tab pressed message received");
                if self.focus == FocusTarget::Terminal {
                    println!("[app.rs] Focus is on terminal");
                    
                    // If we don't have any suggestions yet, get them
                    if self.current_suggestions.is_empty() {
                        println!("[app.rs] Getting new suggestions");
                        self.state.input = self.terminal_input.clone();
                        self.current_suggestions = self.state.get_autocomplete_suggestions();
                        self.suggestion_index = 0;
                        println!("[app.rs] Got suggestions: {:?}", self.current_suggestions);
                    } else {
                        // We already have suggestions, move to the next one
                        println!("[app.rs] Moving to next suggestion");
                        self.suggestion_index = (self.suggestion_index + 1) % self.current_suggestions.len();
                    }

                    // Apply the current suggestion if we have any
                    if !self.current_suggestions.is_empty() {
                        println!("[app.rs] Using suggestion {}: {}", self.suggestion_index, self.current_suggestions[self.suggestion_index]);
                        self.terminal_input = self.current_suggestions[self.suggestion_index].clone();
                        // Move cursor to end after applying suggestion
                        return text_input::move_cursor_to_end(text_input::Id::new(TERMINAL_INPUT_ID));
                    } else {
                        println!("[app.rs] No suggestions found");
                    }
                } else {
                    println!("[app.rs] Focus is not on terminal");
                    self.focus = FocusTarget::Terminal;
                }
                Command::none()
            }
            Message::NoOp => {
                Command::none()
            }
>>>>>>> 5ebd172c
        }
    }

    fn view(&self) -> Element<Message> {
        let terminal_panel = self.view_terminal_panel();
        let ai_panel = self.view_ai_panel();

        row![
            container(terminal_panel)
                .width(Length::FillPortion(self.state.panel_ratio as u16))
                .height(Length::Fill)
                .style(DraculaTheme::container_style()),
            drag_handle(),
            container(ai_panel)
                .width(Length::FillPortion((100 - self.state.panel_ratio) as u16))
                .height(Length::Fill)
                .style(DraculaTheme::container_style()),
        ]
        .height(Length::Fill)
        .into()
    }
}

impl TerminalApp {
    fn view_terminal_panel(&self) -> Element<Message> {
        let mut blocks = Vec::new();
        let mut current_block = Vec::new();

        // Group commands and their outputs into blocks
        // Only render the last N blocks for better performance
        let visible_output = if self.state.output.len() > 100 {
            // Only show the last 100 lines for better performance
            self.state.output.iter().skip(self.state.output.len() - 100).cloned().collect()
        } else {
            self.state.output.clone()
        };

        for line in &visible_output {
            if line.starts_with("> ") && !current_block.is_empty() {
                // If we were building a previous block, add it
                blocks.push(current_block);
                current_block = Vec::new();
            }
            current_block.push(line.clone());
        }
        
        // Add the last block if any
        if !current_block.is_empty() {
            blocks.push(current_block);
        }

        // Get status for each block
        let mut block_status = self.state.command_status.clone();
        // Add a default status for the initial instructions block if needed
        if blocks.len() > block_status.len() {
            block_status.insert(0, CommandStatus::Success);
        }

        // Create styled blocks
        let output_elements: Element<_> = column(
            blocks.iter().enumerate().map(|(i, block)| {
                // Always use the default command block style, regardless of status
                let style = DraculaTheme::command_block_style();
                
                // Check if this block has a failure status for coloring the command line
                let has_failed = i < block_status.len() && block_status[i] == CommandStatus::Failure;

                container(
                    column(
                        block.iter().map(|line| {
                            styled_text(
                                line,
                                line.starts_with("> "),
                                // Only pass true for command lines (starting with >) and when the command failed
                                line.starts_with("> ") && has_failed
                            )
                        }).collect()
                    ).spacing(2)
                    .width(Length::Fill)
                )
                .padding(10)
                .width(Length::Fill)
                .style(style)
                .into()
            }).collect()
        )
        .spacing(10)
        .width(Length::Fill)
        .into();

        let terminal_output = components::scrollable_container::scrollable_container(output_elements);

        let dir_path = if let Some(home) = dirs_next::home_dir() {
            if let Ok(path) = self.state.current_dir.strip_prefix(&home) {
                format!("~/{}", path.display())
            } else {
                self.state.current_dir.display().to_string()
            }
        } else {
            self.state.current_dir.display().to_string()
        };

        // Create directory path display, possibly with git info
        let current_dir_content = if self.state.is_git_repo {
            if let Some(branch) = &self.state.git_branch {
                row![
                    styled_text(&dir_path, false, false),
                    styled_text(" ", false, false),
                    crate::ui::components::git_branch_text(branch)
                ]
            } else {
                row![styled_text(&dir_path, false, false)]
            }
        } else {
            row![styled_text(&dir_path, false, false)]
        };

        let current_dir = container(current_dir_content)
            .padding(5)
            .width(Length::Fill)
            .style(DraculaTheme::current_dir_style());

        let input = if self.state.password_mode {
            // Password input field (hidden text)
            text_input("Enter password...", &self.terminal_input)
                .on_input(Message::TerminalInput)
                .on_submit(Message::SendInput(self.terminal_input.clone()))  // Send password on Enter
                .password()  // This makes the input field hide the text
                .padding(5)
                .font(Font::MONOSPACE)
                .size(12)
                .id(text_input::Id::new(TERMINAL_INPUT_ID))
                .style(if self.focus == FocusTarget::Terminal {
                    DraculaTheme::focused_text_input_style()
                } else {
                    DraculaTheme::text_input_style()
                })
        } else {
            // Normal command input field
            text_input("Enter command...", &self.terminal_input)
                .on_input(Message::TerminalInput)
                .on_submit(Message::ExecuteCommand)
                .padding(5)
                .font(Font::MONOSPACE)
                .size(12)
                .id(text_input::Id::new(TERMINAL_INPUT_ID))
                .style(if self.focus == FocusTarget::Terminal {
                    DraculaTheme::focused_text_input_style()
                } else {
                    DraculaTheme::text_input_style()
                })
        };

        column![
            terminal_output,
            current_dir,
            input,
        ]
        .spacing(10)
        .padding(10)
        .into()
    }

    fn view_ai_panel(&self) -> Element<Message> {
        let mut blocks = Vec::new();
        let mut current_block = Vec::new();

        // Group AI messages and responses into blocks
        // Only render the last N blocks for better performance
        let visible_output = if self.state.ai_output.len() > 50 {
            // Only show the last 50 lines for better performance
            self.state.ai_output.iter().skip(self.state.ai_output.len() - 50).cloned().collect()
        } else {
            self.state.ai_output.clone()
        };

        // Group AI messages and responses into blocks
        for line in &visible_output {
            if line.starts_with("> ") && !current_block.is_empty() {
                // If we were building a previous block, add it
                blocks.push(current_block);
                current_block = Vec::new();
            }
            current_block.push(line.clone());
        }
        
        // Add the last block if any
        if !current_block.is_empty() {
            blocks.push(current_block);
        }

        // Create styled blocks
        let output_elements: Element<_> = column(
            blocks.iter().map(|block| {
                container(
                    column(
                        block.iter().map(|line| {
                            styled_text(
                                line,
                                line.starts_with("> "),
                                false // AI commands don't have failure status
                            )
                        }).collect()
                    ).spacing(2)
                    .width(Length::Fill)
                )
                .padding(10)
                .width(Length::Fill)
                .style(DraculaTheme::command_block_style())
                .into()
            }).collect()
        )
        .spacing(10)
        .width(Length::Fill)
        .into();

        let ai_output = components::scrollable_container::scrollable_container(output_elements);

        let input = text_input("Ask AI...", &self.ai_input)
            .on_input(Message::AIInput)
            .on_submit(Message::ProcessAIQuery)
            .padding(5)
            .font(Font::MONOSPACE)
            .size(12)
            .id(text_input::Id::new(AI_INPUT_ID))
            .style(if self.focus == FocusTarget::AiChat {
                DraculaTheme::focused_text_input_style()
            } else {
                DraculaTheme::text_input_style()
            });

        column![
            ai_output,
            input,
        ]
        .spacing(10)
        .padding(10)
        .into()
    }

    fn create_ollama_context(&self, query: &str) -> String {
        format!(
            "System Info: {}\n\nRecent Terminal Output:\n{}\n\nRecent Chat History:\n{}\n\nUser query: {}\n\nCurrent directory: {}",
            self.state.os_info,
            self.state.output.iter().rev().take(20).map(String::as_str).collect::<Vec<_>>().join("\n"),
            self.state.ai_output.iter().rev().take(10).map(String::as_str).collect::<Vec<_>>().join("\n"),
            query,
            self.state.current_dir.display()
        )
    }

    pub fn handle_input(&mut self, key_event: KeyEvent) {
        match key_event {
            KeyEvent::KeyPressed { 
                key_code: keyboard::KeyCode::Tab,
                modifiers,
                ..
            } if !modifiers.alt() && !modifiers.control() && !modifiers.shift() => {
                println!("[app.rs] Tab key pressed in handle_input");
                if self.focus == FocusTarget::Terminal {
                    println!("[app.rs] Focus is on terminal, getting suggestions");
                    self.state.input = self.terminal_input.clone();
                    println!("[app.rs] Current input: {}", self.terminal_input);
                    let suggestions = self.state.get_autocomplete_suggestions();
                    println!("[app.rs] Got suggestions: {:?}", suggestions);
                    if !suggestions.is_empty() {
                        println!("[app.rs] Using first suggestion: {}", suggestions[0]);
                        self.terminal_input = suggestions[0].clone();
                    } else {
                        println!("[app.rs] No suggestions found");
                    }
                } else {
                    println!("[app.rs] Focus is not on terminal");
                }
                return;
            }
            _ => {
                if handle_keyboard_shortcuts(key_event, &mut self.focus) {
                    return;
                }
            }
        }
        
        // Handle other input based on focus
        match self.focus {
            FocusTarget::Terminal => {
                // ... existing terminal input handling ...
            }
            FocusTarget::AiChat => {
                // ... existing AI chat input handling ...
            }
        }
    }
}

#[derive(Debug, Clone)]
enum State {
    Ready,
    Waiting,
}<|MERGE_RESOLUTION|>--- conflicted
+++ resolved
@@ -33,14 +33,11 @@
     TerminalScroll(scrollable::Viewport),
     ToggleFocus,
     ScrollToBottom,
-<<<<<<< HEAD
     UpdateTerminalOutput(String),
     SendInput(String),
     PollCommandOutput,
-=======
     TabPressed,
     NoOp,
->>>>>>> 5ebd172c
 }
 
 pub struct TerminalApp {
@@ -187,17 +184,12 @@
                     self.state.execute_command();
                     self.terminal_input.clear();
                     
-<<<<<<< HEAD
-                    // Always scroll to bottom when executing a command
-                    return components::scrollable_container::scroll_to_bottom();
-=======
                     // Add slight delay before scrolling to improve smoothness
                     let scroll_cmd = components::scrollable_container::scroll_to_bottom();
                     return Command::batch(vec![
                         Command::perform(async {}, |_| Message::NoOp),
                         scroll_cmd,
                     ]);
->>>>>>> 5ebd172c
                 }
                 Command::none()
             }
@@ -324,9 +316,6 @@
                         // Add the AI response to output
                         println!("Adding response to output: {}", response);
                         self.state.ai_output.push(response.clone());
-<<<<<<< HEAD
-                        components::scrollable_container::scroll_to_bottom()
-=======
                         
                         // Add slight delay before scrolling to improve smoothness
                         let scroll_cmd = components::scrollable_container::scroll_to_bottom();
@@ -334,7 +323,6 @@
                             Command::perform(async {}, |_| Message::NoOp),
                             scroll_cmd,
                         ]);
->>>>>>> 5ebd172c
                     }
                     Err(error) => {
                         println!("Processing error response: {}", error);
@@ -346,9 +334,6 @@
                             }
                         }
                         self.state.ai_output.push(format!("Error: {}", error));
-<<<<<<< HEAD
-                        components::scrollable_container::scroll_to_bottom()
-=======
                         
                         // Add slight delay before scrolling to improve smoothness
                         let scroll_cmd = components::scrollable_container::scroll_to_bottom();
@@ -356,7 +341,6 @@
                             Command::perform(async {}, |_| Message::NoOp),
                             scroll_cmd,
                         ]);
->>>>>>> 5ebd172c
                     }
                 }
             }
@@ -446,7 +430,6 @@
                 // This prevents scroll stuttering when user is manually scrolling
                 components::scrollable_container::scroll_to_bottom()
             }
-<<<<<<< HEAD
             Message::UpdateTerminalOutput(line) => {
                 self.state.output.push(line);
                 components::scrollable_container::scroll_to_bottom()
@@ -458,7 +441,6 @@
                 }
                 Command::none()
             }
-=======
             Message::TabPressed => {
                 println!("[app.rs] Tab pressed message received");
                 if self.focus == FocusTarget::Terminal {
@@ -495,7 +477,6 @@
             Message::NoOp => {
                 Command::none()
             }
->>>>>>> 5ebd172c
         }
     }
 
